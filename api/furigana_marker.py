--- conflicted
+++ resolved
@@ -1,13 +1,12 @@
 """
 An API that mark furigana of given query text
 """
-import asyncio
 
-import aiohttp
-import osc
+import os
 from typing import Optional, List
 from fastapi import APIRouter
 from pydantic import BaseModel, Field
+import requests
 import json
 import yaml
 
@@ -68,17 +67,14 @@
 
 url = "https://jlp.yahooapis.jp/FuriganaService/V2/furigana"
 
-try:
-    if 'Yahoo_API_key' in os.environ:
-        clientid = os.environ['Yahoo_API_key']
-    else:
-        with open("./secret.yaml", encoding="utf-8") as f:
-            clientid = yaml.safe_load(f)['Yahoo_API_key']
-except (FileNotFoundError, KeyError, yaml.YAMLError) as e:
-    raise RuntimeError(f"Failed to load Yahoo_API_key: {e}")
+if 'Yahoo_API_key' in os.environ:
+    clientid = os.environ['Yahoo_API_key']
+else:
+    with open("./secret.yaml", encoding="utf-8") as f:
+        clientid = yaml.safe_load(f)['Yahoo_API_key']
 
 @router.post("/MarkFurigana/", tags=["MarkFurigana"], response_model=Response)
-async def mark_furigana(request: Request):
+def mark_furigana(request: Request):
     """Receive POST request, return a JSON response"""
     query_text = request.text
 
@@ -98,101 +94,11 @@
         }
     }
 
-    # call API
-    try:
-<<<<<<< HEAD
-        response = requests.post(url, headers=headers, data=json.dumps(data), timeout=5)
-        response.raise_for_status()
-    except requests.exceptions.Timeout:
-        return Response(
-            status=504,
-            result=[],
-            error=ErrorInfo(code=504, message="Request to Yahoo API timed out")
-        ).model_dump()
-    except requests.exceptions.ConnectionError:
-        return Response(
-            status=503,
-            result=[],
-            error=ErrorInfo(code=503, message="Failed to connect to Yahoo API")
-        ).model_dump()
-    except requests.exceptions.HTTPError as http_err:
-        return Response(
-            status=response.status_code,
-            result=[],
-            error=ErrorInfo(code=response.status_code, message=f"HTTP error occurred: {http_err}")
-=======
-        async with aiohttp.ClientSession() as session:
-            async with session.post(url, headers=headers, json=data, timeout=aiohttp.ClientTimeout(total=5)) as resp:
-                if resp.status != 200:
-                    return Response(
-                        status=resp.status,
-                        result=[],
-                        error=ErrorInfo(code=resp.status, message=f"HTTP error: {resp.reason}")
-                    ).model_dump()
+    # 呼叫API
+    response = requests.post(url, headers=headers, data=json.dumps(data))
+    result = response.json()
 
-                try:
-                    result = await resp.json()
-                except aiohttp.ContentTypeError:
-                    text = await resp.text()
-                    return Response(
-                        status=502,
-                        result=[],
-                        error=ErrorInfo(code=502, message=f"Invalid JSON response: {text[:200]}")
-                    ).model_dump()
-
-    except asyncio.TimeoutError:
-        return Response(
-            status=504,
-            result=[],
-            error=ErrorInfo(code=504, message="Request to Yahoo API timed out"),
-        ).model_dump()
-    except aiohttp.ClientConnectionError:
-        return Response(
-            status=503,
-            result=[],
-            error=ErrorInfo(code=503, message="Failed to connect to Yahoo API"),
->>>>>>> 4d03001e
-        ).model_dump()
-    except Exception as e:
-        return Response(
-            status=500,
-            result=[],
-<<<<<<< HEAD
-            error=ErrorInfo(code=500, message=f"Unexpected error: {str(e)}")
-        ).model_dump()
-
-    try:
-        result = response.json()
-    except json.JSONDecodeError:
-        return Response(
-            status=502,
-            result=[],
-            error=ErrorInfo(code=502, message="Invalid JSON response from Yahoo API")
-=======
-            error=ErrorInfo(code=500, message=f"Unexpected error: {str(e)}"),
->>>>>>> 4d03001e
-        ).model_dump()
-
-    if not isinstance(result, dict) or "result" not in result or "word" not in result["result"]:
-        return Response(
-            status=502,
-            result=[],
-            error=ErrorInfo(code=502, message="Unexpected response structure from Yahoo API")
-        ).model_dump()
-
-    # if return format error
-    if "error" in result:
-        err = result["error"]
-        return Response(
-            status=400,
-            result=[],
-            error=ErrorInfo(
-                code=err.get("code"),
-                message=err.get("message")
-            )
-        ).model_dump()
-    
-    # result output
+    # 輸出結果
     words = result["result"]["word"]
     parsed_result=[]
 
@@ -219,4 +125,4 @@
     return Response(
         status=200,
         result=parsed_result
-    ).model_dump()
+    ).model_dump()